#pragma once

/**
 * @file BS_thread_pool.hpp
 * @author Barak Shoshany (baraksh@gmail.com) (http://baraksh.com)
 * @version 3.5.0
 * @date 2023-05-25
 * @copyright Copyright (c) 2023 Barak Shoshany. Licensed under the MIT license. If you found this project useful, please consider starring it on GitHub! If you use this library in software of any kind, please provide a link to the GitHub repository https://github.com/bshoshany/thread-pool in the source code and documentation. If you use this library in published research, please cite it as follows: Barak Shoshany, "A C++17 Thread Pool for High-Performance Scientific Computing", doi:10.5281/zenodo.4742687, arXiv:2105.00613 (May 2021)
 *
 * @brief BS::thread_pool: a fast, lightweight, and easy-to-use C++17 thread pool library. This header file contains the entire library, including the main BS::thread_pool class and the helper classes BS::multi_future, BS::blocks, BS:synced_stream, and BS::timer.
 */

#define BS_THREAD_POOL_VERSION "v3.5.0 (2023-05-25)"

#include <chrono>             // std::chrono
#include <condition_variable> // std::condition_variable
#include <exception>          // std::current_exception
#include <functional>         // std::bind, std::function, std::invoke
#include <future>             // std::future, std::promise
#include <iostream>           // std::cout, std::endl, std::flush, std::ostream
#include <memory>             // std::make_shared, std::make_unique, std::shared_ptr, std::unique_ptr
#include <mutex>              // std::mutex, std::scoped_lock, std::unique_lock
#include <queue>              // std::queue
#include <thread>             // std::thread
#include <type_traits>        // std::common_type_t, std::conditional_t, std::decay_t, std::invoke_result_t, std::is_void_v
#include <utility>            // std::forward, std::move, std::swap
#include <vector>             // std::vector

namespace BS
{
/**
 * @brief A convenient shorthand for the type of std::thread::hardware_concurrency(). Should evaluate to unsigned int.
 */
using concurrency_t = std::invoke_result_t<decltype(std::thread::hardware_concurrency)>;

// ============================================================================================= //
//                                    Begin class multi_future                                   //

/**
 * @brief A helper class to facilitate waiting for and/or getting the results of multiple futures at once.
 *
 * @tparam T The return type of the futures.
 */
template <typename T>
class [[nodiscard]] multi_future
{
public:
    /**
     * @brief Construct a multi_future object with the given number of futures.
     *
     * @param num_futures_ The desired number of futures to store.
     */
    multi_future(const size_t num_futures_ = 0) : futures(num_futures_) {}

    /**
     * @brief Get the results from all the futures stored in this multi_future object, rethrowing any stored exceptions.
     *
     * @return If the futures return void, this function returns void as well. Otherwise, it returns a vector containing the results.
     */
    [[nodiscard]] std::conditional_t<std::is_void_v<T>, void, std::vector<T>> get()
    {
        if constexpr (std::is_void_v<T>)
        {
            for (size_t i = 0; i < futures.size(); ++i)
                futures[i].get();
            return;
        }
        else
        {
            std::vector<T> results(futures.size());
            for (size_t i = 0; i < futures.size(); ++i)
                results[i] = futures[i].get();
            return results;
        }
    }

    /**
     * @brief Get a reference to one of the futures stored in this multi_future object.
     *
     * @param i The index of the desired future.
     * @return The future.
     */
    [[nodiscard]] std::future<T>& operator[](const size_t i)
    {
        return futures[i];
    }

    /**
     * @brief Append a future to this multi_future object.
     *
     * @param future The future to append.
     */
    void push_back(std::future<T> future)
    {
        futures.push_back(std::move(future));
    }

    /**
     * @brief Get the number of futures stored in this multi_future object.
     *
     * @return The number of futures.
     */
    [[nodiscard]] size_t size() const
    {
        return futures.size();
    }

    /**
     * @brief Wait for all the futures stored in this multi_future object.
     */
    void wait() const
    {
        for (size_t i = 0; i < futures.size(); ++i)
            futures[i].wait();
    }

private:
    /**
     * @brief A vector to store the futures.
     */
    std::vector<std::future<T>> futures;
};

//                                     End class multi_future                                    //
// ============================================================================================= //

// ============================================================================================= //
//                                       Begin class blocks                                      //

/**
 * @brief A helper class to divide a range into blocks. Used by parallelize_loop() and push_loop().
 *
 * @tparam T1 The type of the first index in the range. Should be a signed or unsigned integer.
 * @tparam T2 The type of the index after the last index in the range. Should be a signed or unsigned integer. If T1 is not the same as T2, a common type will be automatically inferred.
 * @tparam T The common type of T1 and T2.
 */
template <typename T1, typename T2, typename T = std::common_type_t<T1, T2>>
class [[nodiscard]] blocks
{
public:
    /**
     * @brief Construct a blocks object with the given specifications.
     *
     * @param first_index_ The first index in the range.
     * @param index_after_last_ The index after the last index in the range.
     * @param num_blocks_ The desired number of blocks to divide the range into.
     */
    blocks(const T1 first_index_, const T2 index_after_last_, const size_t num_blocks_) : first_index(static_cast<T>(first_index_)), index_after_last(static_cast<T>(index_after_last_)), num_blocks(num_blocks_)
    {
        if (index_after_last < first_index)
            std::swap(index_after_last, first_index);
        total_size = static_cast<size_t>(index_after_last - first_index);
        block_size = static_cast<size_t>(total_size / num_blocks);
        if (block_size == 0)
        {
            block_size = 1;
            num_blocks = (total_size > 1) ? total_size : 1;
        }
    }

    /**
     * @brief Get the first index of a block.
     *
     * @param i The block number.
     * @return The first index.
     */
    [[nodiscard]] T start(const size_t i) const
    {
        return static_cast<T>(i * block_size) + first_index;
    }

    /**
     * @brief Get the index after the last index of a block.
     *
     * @param i The block number.
     * @return The index after the last index.
     */
    [[nodiscard]] T end(const size_t i) const
    {
        return (i == num_blocks - 1) ? index_after_last : (static_cast<T>((i + 1) * block_size) + first_index);
    }

    /**
     * @brief Get the number of blocks. Note that this may be different than the desired number of blocks that was passed to the constructor.
     *
     * @return The number of blocks.
     */
    [[nodiscard]] size_t get_num_blocks() const
    {
        return num_blocks;
    }

    /**
     * @brief Get the total number of indices in the range.
     *
     * @return The total number of indices.
     */
    [[nodiscard]] size_t get_total_size() const
    {
        return total_size;
    }

private:
    /**
     * @brief The size of each block (except possibly the last block).
     */
    size_t block_size = 0;

    /**
     * @brief The first index in the range.
     */
    T first_index = 0;

    /**
     * @brief The index after the last index in the range.
     */
    T index_after_last = 0;

    /**
     * @brief The number of blocks.
     */
    size_t num_blocks = 0;

    /**
     * @brief The total number of indices in the range.
     */
    size_t total_size = 0;
};

//                                        End class blocks                                       //
// ============================================================================================= //

// ============================================================================================= //
//                                    Begin class thread_pool                                    //

/**
 * @brief A fast, lightweight, and easy-to-use C++17 thread pool class.
 */
class [[nodiscard]] thread_pool
{
public:
    // ============================
    // Constructors and destructors
    // ============================

    /**
     * @brief Construct a new thread pool.
     *
     * @param thread_count_ The number of threads to use. The default value is the total number of hardware threads available, as reported by the implementation. This is usually determined by the number of cores in the CPU. If a core is hyperthreaded, it will count as two threads. Feature flags are BS_THREAD_POOL_DISABLE_PAUSE and BS_THREAD_POOL_DISABLE_ERROR_FORWARDING.
     */
    thread_pool(const concurrency_t thread_count_ = 0) : thread_count(determine_thread_count(thread_count_)), threads(std::make_unique<std::thread[]>(determine_thread_count(thread_count_)))
    {
        create_threads();
    }

    /**
     * @brief Destruct the thread pool. Waits for all tasks to complete, then destroys all threads. Note that if the pool is paused, then any tasks still in the queue will never be executed.
     */
    ~thread_pool()
    {
        wait_for_tasks();
        destroy_threads();
    }

    // =======================
    // Public member functions
    // =======================

    /**
     * @brief Get the number of tasks currently waiting in the queue to be executed by the threads.
     *
     * @return The number of queued tasks.
     */
    [[nodiscard]] size_t get_tasks_queued() const
    {
        const std::scoped_lock tasks_lock(tasks_mutex);
        return tasks.size();
    }

    /**
     * @brief Get the number of tasks currently being executed by the threads.
     *
     * @return The number of running tasks.
     */
    [[nodiscard]] size_t get_tasks_running() const
    {
        const std::scoped_lock tasks_lock(tasks_mutex);
        return tasks_running;
    }

    /**
     * @brief Get the total number of unfinished tasks: either still waiting in the queue, or running in a thread. Note that get_tasks_total() == get_tasks_queued() + get_tasks_running().
     *
     * @return The total number of tasks.
     */
    [[nodiscard]] size_t get_tasks_total() const
    {
        const std::scoped_lock tasks_lock(tasks_mutex);
        return tasks_running + tasks.size();
    }

    /**
     * @brief Get the number of threads in the pool.
     *
     * @return The number of threads.
     */
    [[nodiscard]] concurrency_t get_thread_count() const
    {
        return thread_count;
    }

#ifndef BS_THREAD_POOL_DISABLE_PAUSE
    /**
     * @brief Check whether the pool is currently paused.
     *
     * @return true if the pool is paused, false if it is not paused.
     */
    [[nodiscard]] bool is_paused() const
    {
        const std::scoped_lock tasks_lock(tasks_mutex);
        return paused;
    }
#endif

    /**
     * @brief Parallelize a loop by automatically splitting it into blocks and submitting each block separately to the queue. Returns a multi_future object that contains the futures for all of the blocks.
     *
     * @tparam F The type of the function to loop through.
     * @tparam T1 The type of the first index in the loop. Should be a signed or unsigned integer.
     * @tparam T2 The type of the index after the last index in the loop. Should be a signed or unsigned integer. If T1 is not the same as T2, a common type will be automatically inferred.
     * @tparam T The common type of T1 and T2.
     * @tparam R The return value of the loop function F (can be void).
     * @param first_index The first index in the loop.
     * @param index_after_last The index after the last index in the loop. The loop will iterate from first_index to (index_after_last - 1) inclusive. In other words, it will be equivalent to "for (T i = first_index; i < index_after_last; ++i)". Note that if index_after_last == first_index, no blocks will be submitted.
     * @param loop The function to loop through. Will be called once per block. Should take exactly two arguments: the first index in the block and the index after the last index in the block. loop(start, end) should typically involve a loop of the form "for (T i = start; i < end; ++i)".
     * @param num_blocks The maximum number of blocks to split the loop into. The default is to use the number of threads in the pool.
     * @return A multi_future object that can be used to wait for all the blocks to finish. If the loop function returns a value, the multi_future object can also be used to obtain the values returned by each block.
     */
    template <typename F, typename T1, typename T2, typename T = std::common_type_t<T1, T2>, typename R = std::invoke_result_t<std::decay_t<F>, T, T>>
    [[nodiscard]] multi_future<R> parallelize_loop(const T1 first_index, const T2 index_after_last, F&& loop, const size_t num_blocks = 0)
    {
        blocks blks(first_index, index_after_last, num_blocks ? num_blocks : thread_count);
        if (blks.get_total_size() > 0)
        {
            multi_future<R> mf(blks.get_num_blocks());
            for (size_t i = 0; i < blks.get_num_blocks(); ++i)
                mf[i] = submit(std::forward<F>(loop), blks.start(i), blks.end(i));
            return mf;
        }
        else
        {
            return multi_future<R>();
        }
    }

    /**
     * @brief Parallelize a loop by automatically splitting it into blocks and submitting each block separately to the queue. Returns a multi_future object that contains the futures for all of the blocks. This overload is used for the special case where the first index is 0.
     *
     * @tparam F The type of the function to loop through.
     * @tparam T The type of the loop indices. Should be a signed or unsigned integer.
     * @tparam R The return value of the loop function F (can be void).
     * @param index_after_last The index after the last index in the loop. The loop will iterate from 0 to (index_after_last - 1) inclusive. In other words, it will be equivalent to "for (T i = 0; i < index_after_last; ++i)". Note that if index_after_last == 0, no blocks will be submitted.
     * @param loop The function to loop through. Will be called once per block. Should take exactly two arguments: the first index in the block and the index after the last index in the block. loop(start, end) should typically involve a loop of the form "for (T i = start; i < end; ++i)".
     * @param num_blocks The maximum number of blocks to split the loop into. The default is to use the number of threads in the pool.
     * @return A multi_future object that can be used to wait for all the blocks to finish. If the loop function returns a value, the multi_future object can also be used to obtain the values returned by each block.
     */
    template <typename F, typename T, typename R = std::invoke_result_t<std::decay_t<F>, T, T>>
    [[nodiscard]] multi_future<R> parallelize_loop(const T index_after_last, F&& loop, const size_t num_blocks = 0)
    {
        return parallelize_loop(0, index_after_last, std::forward<F>(loop), num_blocks);
    }

/**
 * @brief Pause the pool. The workers will temporarily stop retrieving new tasks out of the queue, although any tasks already executed will keep running until they are finished.
 */
#ifndef BS_THREAD_POOL_DISABLE_PAUSE
    void pause()
    {
        const std::scoped_lock tasks_lock(tasks_mutex);
        paused = true;
    }
#endif

    /**
     * @brief Purge all the tasks waiting in the queue. Tasks that are currently running will not be affected, but any tasks still waiting in the queue will be discarded, and will never be executed by the threads. Please note that there is no way to restore the purged tasks.
     */
    void purge()
    {
        const std::scoped_lock tasks_lock(tasks_mutex);
        while (!tasks.empty())
            tasks.pop();
    }

    /**
     * @brief Parallelize a loop by automatically splitting it into blocks and submitting each block separately to the queue. Does not return a multi_future, so the user must use wait_for_tasks() or some other method to ensure that the loop finishes executing, otherwise bad things will happen.
     *
     * @tparam F The type of the function to loop through.
     * @tparam T1 The type of the first index in the loop. Should be a signed or unsigned integer.
     * @tparam T2 The type of the index after the last index in the loop. Should be a signed or unsigned integer. If T1 is not the same as T2, a common type will be automatically inferred.
     * @tparam T The common type of T1 and T2.
     * @param first_index The first index in the loop.
     * @param index_after_last The index after the last index in the loop. The loop will iterate from first_index to (index_after_last - 1) inclusive. In other words, it will be equivalent to "for (T i = first_index; i < index_after_last; ++i)". Note that if index_after_last == first_index, no blocks will be submitted.
     * @param loop The function to loop through. Will be called once per block. Should take exactly two arguments: the first index in the block and the index after the last index in the block. loop(start, end) should typically involve a loop of the form "for (T i = start; i < end; ++i)".
     * @param num_blocks The maximum number of blocks to split the loop into. The default is to use the number of threads in the pool.
     */
    template <typename F, typename T1, typename T2, typename T = std::common_type_t<T1, T2>>
    void push_loop(const T1 first_index, const T2 index_after_last, F&& loop, const size_t num_blocks = 0)
    {
        blocks blks(first_index, index_after_last, num_blocks ? num_blocks : thread_count);
        if (blks.get_total_size() > 0)
        {
            for (size_t i = 0; i < blks.get_num_blocks(); ++i)
                push_task(std::forward<F>(loop), blks.start(i), blks.end(i));
        }
    }

    /**
     * @brief Parallelize a loop by automatically splitting it into blocks and submitting each block separately to the queue. Does not return a multi_future, so the user must use wait_for_tasks() or some other method to ensure that the loop finishes executing, otherwise bad things will happen. This overload is used for the special case where the first index is 0.
     *
     * @tparam F The type of the function to loop through.
     * @tparam T The type of the loop indices. Should be a signed or unsigned integer.
     * @param index_after_last The index after the last index in the loop. The loop will iterate from 0 to (index_after_last - 1) inclusive. In other words, it will be equivalent to "for (T i = 0; i < index_after_last; ++i)". Note that if index_after_last == 0, no blocks will be submitted.
     * @param loop The function to loop through. Will be called once per block. Should take exactly two arguments: the first index in the block and the index after the last index in the block. loop(start, end) should typically involve a loop of the form "for (T i = start; i < end; ++i)".
     * @param num_blocks The maximum number of blocks to split the loop into. The default is to use the number of threads in the pool.
     */
    template <typename F, typename T>
    void push_loop(const T index_after_last, F&& loop, const size_t num_blocks = 0)
    {
        push_loop(0, index_after_last, std::forward<F>(loop), num_blocks);
    }

    /**
     * @brief Push a function with zero or more arguments, but no return value, into the task queue. Does not return a future, so the user must use wait_for_tasks() or some other method to ensure that the task finishes executing, otherwise bad things will happen.
     *
     * @tparam F The type of the function.
     * @tparam A The types of the arguments.
     * @param task The function to push.
     * @param args The zero or more arguments to pass to the function. Note that if the task is a class member function, the first argument must be a pointer to the object, i.e. &object (or this), followed by the actual arguments.
     */
    template <typename F, typename... A>
    void push_task(F&& task, A&&... args)
    {
        {
            const std::scoped_lock tasks_lock(tasks_mutex);
            tasks.push(std::bind(std::forward<F>(task), std::forward<A>(args)...)); // cppcheck-suppress ignoredReturnValue
        }
        task_available_cv.notify_one();
    }

    /**
     * @brief Push a function with zero or more arguments, but no return value, into the task queue if running + queued < #threads, returning false otherwise. Does not return a future, so the user must use wait_for_tasks() or some other method to ensure that the task finishes executing, otherwise bad things will happen.
     *
     * @tparam F The type of the function.
     * @tparam A The types of the arguments.
     * @param task The function to push.
     * @param args The zero or more arguments to pass to the function. Note that if the task is a class member function, the first argument must be a pointer to the object, i.e. &object (or this), followed by the actual arguments.
     */
    template <typename F, typename... A>
    bool push_task_if_available(F&& task, A&&... args)
    {
        tasks_mutex.lock();
        if (tasks_running + tasks.size() < thread_count)
        {
            tasks.push(std::bind(std::forward<F>(task), std::forward<A>(args)...)); // cppcheck-suppress ignoredReturnValue
            tasks_mutex.unlock();
            task_available_cv.notify_one();
            return true;
        }
        tasks_mutex.unlock();
        return false;
    }

    /**
     * @brief Reset the number of threads in the pool. Waits for all currently running tasks to be completed, then destroys all threads in the pool and creates a new thread pool with the new number of threads. Any tasks that were waiting in the queue before the pool was reset will then be executed by the new threads. If the pool was paused before resetting it, the new pool will be paused as well.
     *
     * @param thread_count_ The number of threads to use. The default value is the total number of hardware threads available, as reported by the implementation. This is usually determined by the number of cores in the CPU. If a core is hyperthreaded, it will count as two threads.
     */
    void reset(const concurrency_t thread_count_ = 0)
    {
        std::unique_lock tasks_lock(tasks_mutex);
#ifndef BS_THREAD_POOL_DISABLE_PAUSE
        const bool was_paused = paused;
        paused = true;
#endif
        tasks_lock.unlock();
        wait_for_tasks();
        destroy_threads();
        thread_count = determine_thread_count(thread_count_);
        threads = std::make_unique<std::thread[]>(thread_count);
#ifndef BS_THREAD_POOL_DISABLE_PAUSE
        paused = was_paused;
#endif
        create_threads();
    }

    /**
     * @brief Submit a function with zero or more arguments into the task queue. If the function has a return value, get a future for the eventual returned value. If the function has no return value, get an std::future<void> which can be used to wait until the task finishes.
     *
     * @tparam F The type of the function.
     * @tparam A The types of the zero or more arguments to pass to the function.
     * @tparam R The return type of the function (can be void).
     * @param task The function to submit.
     * @param args The zero or more arguments to pass to the function. Note that if the task is a class member function, the first argument must be a pointer to the object, i.e. &object (or this), followed by the actual arguments.
     * @return A future to be used later to wait for the function to finish executing and/or obtain its returned value if it has one.
     */
    template <typename F, typename... A, typename R = std::invoke_result_t<std::decay_t<F>, std::decay_t<A>...>>
    [[nodiscard]] std::future<R> submit(F&& task, A&&... args)
    {
        std::shared_ptr<std::promise<R>> task_promise = std::make_shared<std::promise<R>>();
        push_task(
            [task_function = std::bind(std::forward<F>(task), std::forward<A>(args)...), task_promise]
            {
<<<<<<< HEAD
#ifndef BS_THREAD_POOL_DISABLE_ERROR_FORWARDING
=======
#ifdef BS_THREAD_POOL_DISABLE_ERROR_FORWARDING
                if constexpr (std::is_void_v<R>)
                {
                    std::invoke(task_function);
                    task_promise->set_value();
                }
                else
                {
                    task_promise->set_value(std::invoke(task_function));
                }
#else
>>>>>>> 78c749a3
                try
                {
#endif
                    if constexpr (std::is_void_v<R>)
                    {
                        std::invoke(task_function);
                        task_promise->set_value();
                    }
                    else
                    {
                        task_promise->set_value(std::invoke(task_function));
                    }
#ifndef BS_THREAD_POOL_DISABLE_ERROR_FORWARDING
                }
                catch (...)
                {
                    try
                    {
                        task_promise->set_exception(std::current_exception());
                    }
                    catch (...)
                    {
                    }
                }
#endif
            });
        return task_promise->get_future();
    }

#ifndef BS_THREAD_POOL_DISABLE_PAUSE
    /**
     * @brief Submit a function with zero or more arguments into the task queue if running + queued < #threads, returning false otherwise. If the function has a return value, get a future for the eventual returned value. If the function has no return value, get an std::future<void> which can be used to wait until the task finishes. Returns a pair of future and bool indicating whether the task was submitted or not.
     *
     * @tparam F The type of the function.
     * @tparam A The types of the zero or more arguments to pass to the function.
     * @tparam R The return type of the function (can be void).
     * @param task The function to submit.
     * @param args The zero or more arguments to pass to the function. Note that if the task is a class member function, the first argument must be a pointer to the object, i.e. &object (or this), followed by the actual arguments.
     * @return A future to be used later to wait for the function to finish executing and/or obtain its returned value if it has one.
     */
    template <typename F, typename... A, typename R = std::invoke_result_t<std::decay_t<F>, std::decay_t<A>...>>
    [[nodiscard]] std::pair<std::future<R>, bool> submit_if_available(F&& task, A&&... args)
    {
        std::shared_ptr<std::promise<R>> task_promise = std::make_shared<std::promise<R>>();
        tasks_mutex.lock();
        if (tasks_running + tasks.size() < thread_count)
        {
            tasks.push(
                [task_function = std::bind(std::forward<F>(task), std::forward<A>(args)...), task_promise]
                {
#ifndef BS_THREAD_POOL_DISABLE_ERROR_FORWARDING
                    try
                    {
#endif
                        if constexpr (std::is_void_v<R>)
                        {
                            std::invoke(task_function);
                            task_promise->set_value();
                        }
                        else
                        {
                            task_promise->set_value(std::invoke(task_function));
                        }
#ifndef BS_THREAD_POOL_DISABLE_ERROR_FORWARDING
                    }
                    catch (...)
                    {
                        try
                        {
                            task_promise->set_exception(std::current_exception());
                        }
                        catch (...)
                        {
                        }
                    }
#endif
                });
            tasks_mutex.unlock();
            task_available_cv.notify_one();
            return {task_promise->get_future(), true};
        }
        tasks_mutex.unlock();
        return {task_promise->get_future(), false};
    }

#ifndef BS_THREAD_POOL_DISABLE_PAUSE
    /**
     * @brief Unpause the pool. The workers will resume retrieving new tasks out of the queue.
     */
    void unpause()
    {
        const std::scoped_lock tasks_lock(tasks_mutex);
        paused = false;
    }
#endif

    /**
     * @brief Wait for tasks to be completed. Normally, this function waits for all tasks, both those that are currently running in the threads and those that are still waiting in the queue. However, if the pool is paused, this function only waits for the currently running tasks (otherwise it would wait forever). Note: To wait for just one specific task, use submit() instead, and call the wait() member function of the generated future.
     */
    void wait_for_tasks()
    {
        std::unique_lock tasks_lock(tasks_mutex);
        waiting = true;
#ifndef BS_THREAD_POOL_DISABLE_PAUSE
        tasks_done_cv.wait(tasks_lock, [this] { return !tasks_running && (paused || tasks.empty()); });
#else
        tasks_done_cv.wait(tasks_lock, [this] { return !tasks_running && tasks.empty(); });
#endif
        waiting = false;
    }

    /**
     * @brief Wait for tasks to be completed, but stop waiting after the specified duration has passed.
     *
     * @tparam R An arithmetic type representing the number of ticks to wait.
     * @tparam P An std::ratio representing the length of each tick in seconds.
     * @param duration The time duration to wait.
     * @return true if all tasks finished running, false if the duration expired but some tasks are still running.
     */
    template <typename R, typename P>
    bool wait_for_tasks_duration(const std::chrono::duration<R, P>& duration)
    {
        std::unique_lock tasks_lock(tasks_mutex);
        waiting = true;
#ifndef BS_THREAD_POOL_DISABLE_PAUSE
        const bool status = tasks_done_cv.wait_for(tasks_lock, duration, [this] { return !tasks_running && (paused || tasks.empty()); });
#else
        const bool status = tasks_done_cv.wait_for(tasks_lock, duration, [this] { return !tasks_running && tasks.empty(); });
#endif
        waiting = false;
        return status;
    }

    /**
     * @brief Wait for tasks to be completed, but stop waiting after the specified time point has been reached.
     *
     * @tparam C The type of the clock used to measure time.
     * @tparam D An std::chrono::duration type used to indicate the time point.
     * @param timeout_time The time point at which to stop waiting.
     * @return true if all tasks finished running, false if the time point was reached but some tasks are still running.
     */
    template <typename C, typename D>
    bool wait_for_tasks_until(const std::chrono::time_point<C, D>& timeout_time)
    {
        std::unique_lock tasks_lock(tasks_mutex);
        waiting = true;
#ifndef BS_THREAD_POOL_DISABLE_PAUSE
        const bool status = tasks_done_cv.wait_until(tasks_lock, timeout_time, [this] { return !tasks_running && (paused || tasks.empty()); });
#else
        const bool status = tasks_done_cv.wait_until(tasks_lock, timeout_time, [this] { return !tasks_running && tasks.empty(); });
#endif
        waiting = false;
        return status;
    }

private:
    // ========================
    // Private member functions
    // ========================

    /**
     * @brief Create the threads in the pool and assign a worker to each thread.
     */
    void create_threads()
    {
        {
            const std::scoped_lock tasks_lock(tasks_mutex);
            workers_running = true;
        }
        for (concurrency_t i = 0; i < thread_count; ++i)
        {
            threads[i] = std::thread(&thread_pool::worker, this);
        }
    }

    /**
     * @brief Destroy the threads in the pool.
     */
    void destroy_threads()
    {
        {
            const std::scoped_lock tasks_lock(tasks_mutex);
            workers_running = false;
        }
        task_available_cv.notify_all();
        for (concurrency_t i = 0; i < thread_count; ++i)
        {
            threads[i].join();
        }
    }

    /**
     * @brief Determine how many threads the pool should have, based on the parameter passed to the constructor or reset().
     *
     * @param thread_count_ The parameter passed to the constructor or reset(). If the parameter is a positive number, then the pool will be created with this number of threads. If the parameter is non-positive, or a parameter was not supplied (in which case it will have the default value of 0), then the pool will be created with the total number of hardware threads available, as obtained from std::thread::hardware_concurrency(). If the latter returns a non-positive number for some reason, then the pool will be created with just one thread.
     * @return The number of threads to use for constructing the pool.
     */
    [[nodiscard]] concurrency_t determine_thread_count(const concurrency_t thread_count_) const
    {
        if (thread_count_ > 0)
            return thread_count_;
        else
        {
            if (std::thread::hardware_concurrency() > 0)
                return std::thread::hardware_concurrency();
            else
                return 1;
        }
    }

    /**
     * @brief A worker function to be assigned to each thread in the pool. Waits until it is notified by push_task() that a task is available, and then retrieves the task from the queue and executes it. Once the task finishes, the worker notifies wait_for_tasks() in case it is waiting.
     */
    void worker()
    {
        std::function<void()> task;
        while (true)
        {
            std::unique_lock tasks_lock(tasks_mutex);
            task_available_cv.wait(tasks_lock, [this] { return !tasks.empty() || !workers_running; });
            if (!workers_running)
                break;
#ifndef BS_THREAD_POOL_DISABLE_PAUSE
            if (paused)
                continue;
#endif
            task = std::move(tasks.front());
            tasks.pop();
            ++tasks_running;
            tasks_lock.unlock();
            task();
            tasks_lock.lock();
            --tasks_running;
#ifndef BS_THREAD_POOL_DISABLE_PAUSE
            if (waiting && !tasks_running && (paused || tasks.empty()))
                tasks_done_cv.notify_all();
#else
            if (waiting && !tasks_running && tasks.empty())
                tasks_done_cv.notify_all();
#endif
        }
    }

    // ============
    // Private data
    // ============

#ifndef BS_THREAD_POOL_DISABLE_PAUSE
    /**
     * @brief A flag indicating whether the workers should pause. When set to true, the workers temporarily stop retrieving new tasks out of the queue, although any tasks already executed will keep running until they are finished. When set to false again, the workers resume retrieving tasks.
     */
    bool paused = false;
#endif

    /**
     * @brief A condition variable to notify worker() that a new task has become available.
     */
    std::condition_variable task_available_cv = {};

    /**
     * @brief A condition variable to notify wait_for_tasks() that the tasks are done.
     */
    std::condition_variable tasks_done_cv = {};

    /**
     * @brief A queue of tasks to be executed by the threads.
     */
    std::queue<std::function<void()>> tasks = {};

    /**
     * @brief A counter for the total number of currently running tasks.
     */
    size_t tasks_running = 0;

    /**
     * @brief A mutex to synchronize access to the task queue by different threads.
     */
    mutable std::mutex tasks_mutex = {};

    /**
     * @brief The number of threads in the pool.
     */
    concurrency_t thread_count = 0;

    /**
     * @brief A smart pointer to manage the memory allocated for the threads.
     */
    std::unique_ptr<std::thread[]> threads = nullptr;

    /**
     * @brief A flag indicating that wait_for_tasks() is active and expects to be notified whenever a task is done.
     */
    bool waiting = false;

    /**
     * @brief A flag indicating to the workers to keep running. When set to false, the workers terminate permanently.
     */
    bool workers_running = false;
};

//                                     End class thread_pool                                     //
// ============================================================================================= //

// ============================================================================================= //
//                                   Begin class synced_stream                                   //

/**
 * @brief A helper class to synchronize printing to an output stream by different threads.
 */
class [[nodiscard]] synced_stream
{
public:
    /**
     * @brief Construct a new synced stream.
     *
     * @param out_stream_ The output stream to print to. The default value is std::cout.
     */
    synced_stream(std::ostream& out_stream_ = std::cout) : out_stream(out_stream_) {}

    /**
     * @brief Print any number of items into the output stream. Ensures that no other threads print to this stream simultaneously, as long as they all exclusively use the same synced_stream object to print.
     *
     * @tparam T The types of the items
     * @param items The items to print.
     */
    template <typename... T>
    void print(T&&... items)
    {
        const std::scoped_lock lock(stream_mutex);
        (out_stream << ... << std::forward<T>(items));
    }

    /**
     * @brief Print any number of items into the output stream, followed by a newline character. Ensures that no other threads print to this stream simultaneously, as long as they all exclusively use the same synced_stream object to print.
     *
     * @tparam T The types of the items
     * @param items The items to print.
     */
    template <typename... T>
    void println(T&&... items)
    {
        print(std::forward<T>(items)..., '\n');
    }

    /**
     * @brief A stream manipulator to pass to a synced_stream (an explicit cast of std::endl). Prints a newline character to the stream, and then flushes it. Should only be used if flushing is desired, otherwise '\n' should be used instead.
     */
    inline static std::ostream& (&endl)(std::ostream&) = static_cast<std::ostream& (&)(std::ostream&)>(std::endl);

    /**
     * @brief A stream manipulator to pass to a synced_stream (an explicit cast of std::flush). Used to flush the stream.
     */
    inline static std::ostream& (&flush)(std::ostream&) = static_cast<std::ostream& (&)(std::ostream&)>(std::flush);

private:
    /**
     * @brief The output stream to print to.
     */
    std::ostream& out_stream;

    /**
     * @brief A mutex to synchronize printing.
     */
    mutable std::mutex stream_mutex = {};
};

//                                    End class synced_stream                                    //
// ============================================================================================= //

// ============================================================================================= //
//                                       Begin class timer                                       //

/**
 * @brief A helper class to measure execution time for benchmarking purposes.
 */
class [[nodiscard]] timer
{
public:
    /**
     * @brief Start (or restart) measuring time.
     */
    void start()
    {
        start_time = std::chrono::steady_clock::now();
    }

    /**
     * @brief Stop measuring time and store the elapsed time since start().
     */
    void stop()
    {
        elapsed_time = std::chrono::steady_clock::now() - start_time;
    }

    /**
     * @brief Get the number of milliseconds that have elapsed between start() and stop().
     *
     * @return The number of milliseconds.
     */
    [[nodiscard]] std::chrono::milliseconds::rep ms() const
    {
        return (std::chrono::duration_cast<std::chrono::milliseconds>(elapsed_time)).count();
    }

private:
    /**
     * @brief The time point when measuring started.
     */
    std::chrono::time_point<std::chrono::steady_clock> start_time = std::chrono::steady_clock::now();

    /**
     * @brief The duration that has elapsed between start() and stop().
     */
    std::chrono::duration<double> elapsed_time = std::chrono::duration<double>::zero();
};

//                                        End class timer                                        //
// ============================================================================================= //

} // namespace BS<|MERGE_RESOLUTION|>--- conflicted
+++ resolved
@@ -510,21 +510,7 @@
         push_task(
             [task_function = std::bind(std::forward<F>(task), std::forward<A>(args)...), task_promise]
             {
-<<<<<<< HEAD
 #ifndef BS_THREAD_POOL_DISABLE_ERROR_FORWARDING
-=======
-#ifdef BS_THREAD_POOL_DISABLE_ERROR_FORWARDING
-                if constexpr (std::is_void_v<R>)
-                {
-                    std::invoke(task_function);
-                    task_promise->set_value();
-                }
-                else
-                {
-                    task_promise->set_value(std::invoke(task_function));
-                }
-#else
->>>>>>> 78c749a3
                 try
                 {
 #endif
