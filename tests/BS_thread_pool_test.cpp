--- conflicted
+++ resolved
@@ -1670,11 +1670,6 @@
     print_header("Checking that purge() works in the full thread pool:");
     check_purge(pool_full);
 
-<<<<<<< HEAD
-#ifndef BS_THREAD_POOL_DISABLE_ERROR_FORWARDING
-=======
-#ifndef BS_THREAD_POOL_DISABLE_TRY_CATCH
->>>>>>> 78c749a3
     print_header("Checking that exception handling works in the full thread pool:");
     check_exceptions_submit(pool_full);
     check_exceptions_multi_future(pool_full);
